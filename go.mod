--- conflicted
+++ resolved
@@ -4,21 +4,16 @@
 
 require (
 	github.com/spf13/pflag v1.0.6
-	github.com/surfaceyu/edge-tts-go v0.1.0
+	github.com/surfaceyu/edge-tts-go v0.0.0-00010101000000-000000000000
 	gopkg.in/yaml.v3 v3.0.1
 )
 
 require (
 	github.com/google/uuid v1.3.0 // indirect
 	github.com/gorilla/websocket v1.5.0 // indirect
-	golang.org/x/crypto v0.11.0 // indirect
 	golang.org/x/sys v0.10.0 // indirect
 	golang.org/x/term v0.10.0 // indirect
 	golang.org/x/text v0.11.0 // indirect
-<<<<<<< HEAD
 )
 
-replace github.com/surfaceyu/edge-tts-go => ./edge-tts-go
-=======
-)
->>>>>>> 0a34e5f3
+replace github.com/surfaceyu/edge-tts-go => ./edge-tts-go